# This code is part of Qiskit.
#
# (C) Copyright IBM 2020, 2021.
#
# This code is licensed under the Apache License, Version 2.0. You may
# obtain a copy of this license in the LICENSE.txt file in the root directory
# of this source tree or at http://www.apache.org/licenses/LICENSE-2.0.
#
# Any modifications or derivative works of this code must retain this
# copyright notice, and modified files need to carry a notice indicating
# that they have been altered from the originals.

"""An abstract class for optimization algorithms in Qiskit's optimization module."""

from abc import ABC, abstractmethod
from dataclasses import dataclass
from enum import Enum
from typing import List, Union, Any, Optional, Dict, Type, cast
from warnings import warn

import numpy as np

from qiskit.opflow import StateFn, DictStateFn
from ..exceptions import QiskitOptimizationError
from ..converters.quadratic_program_to_qubo import (
    QuadraticProgramToQubo,
    QuadraticProgramConverter,
)
from ..problems.quadratic_program import QuadraticProgram, Variable


class OptimizationResultStatus(Enum):
    """Termination status of an optimization algorithm."""

    SUCCESS = 0
    """the optimization algorithm succeeded to find an optimal solution."""

    FAILURE = 1
    """the optimization algorithm ended in a failure."""

    INFEASIBLE = 2
    """the optimization algorithm obtained an infeasible solution."""


@dataclass
class SolutionSample:
    """A sample of an optimization solution

    Attributes:
        x: the values of variables
        fval: the objective function value
        probability: the probability of this sample
        status: the status of this sample
    """

    x: np.ndarray
    fval: float
    probability: float
    status: OptimizationResultStatus


class OptimizationResult:
    """A base class for optimization results.

    The optimization algorithms return an object of the type ``OptimizationResult``
    with the information about the solution obtained.

    ``OptimizationResult`` allows users to get the value of a variable by specifying an index or
    a name as follows.

    Examples:
        >>> from qiskit_optimization import QuadraticProgram
        >>> from qiskit_optimization.algorithms import CplexOptimizer
        >>> problem = QuadraticProgram()
        >>> _ = problem.binary_var('x1')
        >>> _ = problem.binary_var('x2')
        >>> _ = problem.binary_var('x3')
        >>> problem.minimize(linear={'x1': 1, 'x2': -2, 'x3': 3})
        >>> print([var.name for var in problem.variables])
        ['x1', 'x2', 'x3']
        >>> optimizer = CplexOptimizer()
        >>> result = optimizer.solve(problem)
        >>> print(result.variable_names)
        ['x1', 'x2', 'x3']
        >>> print(result.x)
        [0. 1. 0.]
        >>> print(result[1])
        1.0
        >>> print(result['x1'])
        0.0
        >>> print(result.fval)
        -2.0
        >>> print(result.variables_dict)
        {'x1': 0.0, 'x2': 1.0, 'x3': 0.0}

    Note:
        The order of variables should be equal to that of the problem solved by
        optimization algorithms. Optimization algorithms and converters of ``QuadraticProgram``
        should maintain the order when generating a new ``OptimizationResult`` object.
    """

    def __init__(
        self,
        x: Optional[Union[List[float], np.ndarray]],
        fval: float,
        variables: List[Variable],
        status: OptimizationResultStatus,
        raw_results: Optional[Any] = None,
        samples: Optional[List[SolutionSample]] = None,
    ) -> None:
        """
        Args:
            x: the optimal value found in the optimization, or possibly None in case of FAILURE.
            fval: the optimal function value.
            variables: the list of variables of the optimization problem.
            raw_results: the original results object from the optimization algorithm.
            status: the termination status of the optimization algorithm.
            samples: the solution samples.

        Raises:
            QiskitOptimizationError: if sizes of ``x`` and ``variables`` do not match.
        """
        self._variables = variables
        self._variable_names = [var.name for var in self._variables]
        if x is None:
            # if no state is given, it is set to None
            self._x = None  # pylint: disable=invalid-name
            self._variables_dict = None
        else:
            if len(x) != len(variables):
                raise QiskitOptimizationError(
                    "Inconsistent size of optimal value and variables. x: size {} {}, "
                    "variables: size {} {}".format(
                        len(x), x, len(variables), [v.name for v in variables]
                    )
                )
            self._x = np.asarray(x)
            self._variables_dict = dict(zip(self._variable_names, self._x))

        self._fval = fval
        self._raw_results = raw_results
        self._status = status
        if samples:
            sum_prob = np.sum([e.probability for e in samples])
            if not np.isclose(sum_prob, 1.0):
                warn("The sum of probability of samples is not close to 1: {}".format(sum_prob))
            self._samples = samples
        else:
            self._samples = [
                SolutionSample(x=cast(np.ndarray, x), fval=fval, status=status, probability=1.0)
            ]

    def __repr__(self) -> str:
        return (
            "optimal function value: {}\n"
            "optimal value: {}\n"
            "status: {}".format(self._fval, self._x, self._status.name)
        )

    def __getitem__(self, key: Union[int, str]) -> float:
        """Returns the value of the variable whose index or name is equal to ``key``.

        The key can be an integer or a string.
        If the key is an integer, this methods returns the value of the variable
        whose index is equal to ``key``.
        If the key is a string, this methods return the value of the variable
        whose name is equal to ``key``.

        Args:
            key: an integer or a string.

        Returns:
            The value of a variable whose index or name is equal to ``key``.

        Raises:
            IndexError: if ``key`` is an integer and is out of range of the variables.
            KeyError: if ``key`` is a string and none of the variables has ``key`` as name.
            TypeError: if ``key`` is neither an integer nor a string.
        """
        if isinstance(key, int):
            return self._x[key]
        if isinstance(key, str):
            return self._variables_dict[key]
        raise TypeError(
            "Integer or string key required," "instead {}({}) provided.".format(type(key), key)
        )

    def get_correlations(self) -> np.ndarray:
        """
        Get <Zi x Zj> correlation matrix from the samples.

        Returns:
            A correlation matrix.
        """

        states = [v.x for v in self.samples]
        probs = [v.probability for v in self.samples]

        n = len(states[0])
        correlations = np.zeros((n, n))
        for k, prob in enumerate(probs):
            b = states[k]
            for i in range(n):
                for j in range(i):
                    if b[i] == b[j]:
                        correlations[i, j] += prob
                    else:
                        correlations[i, j] -= prob
        return correlations

    @property
    def x(self) -> Optional[np.ndarray]:
        """Returns the optimal value found in the optimization or None in case of FAILURE.

        Returns:
            The optimal value found in the optimization.
        """
        return self._x

    @property
    def fval(self) -> float:
        """Returns the optimal function value.

        Returns:
            The function value corresponding to the optimal value found in the optimization.
        """
        return self._fval

    @property
    def raw_results(self) -> Any:
        """Return the original results object from the optimization algorithm.

        Currently a dump for any leftovers.

        Returns:
            Additional result information of the optimization algorithm.
        """
        return self._raw_results

    @property
    def status(self) -> OptimizationResultStatus:
        """Returns the termination status of the optimization algorithm.

        Returns:
            The termination status of the algorithm.
        """
        return self._status

    @property
    def variables(self) -> List[Variable]:
        """Returns the list of variables of the optimization problem.

        Returns:
            The list of variables.
        """
        return self._variables

    @property
    def variables_dict(self) -> Dict[str, float]:
        """Returns the optimal value as a dictionary of the variable name and corresponding value.

        Returns:
            The optimal value as a dictionary of the variable name and corresponding value.
        """
        return self._variables_dict

    @property
    def variable_names(self) -> List[str]:
        """Returns the list of variable names of the optimization problem.

        Returns:
            The list of variable names of the optimization problem.
        """
        return self._variable_names

    @property
    def samples(self) -> List[SolutionSample]:
        """Returns the list of solution samples

        Returns:
            The list of solution samples.
        """
        return self._samples


class OptimizationAlgorithm(ABC):
    """An abstract class for optimization algorithms in Qiskit's optimization module."""

    @abstractmethod
    def get_compatibility_msg(self, problem: QuadraticProgram) -> str:
        """Checks whether a given problem can be solved with the optimizer implementing this method.

        Args:
            problem: The optimization problem to check compatibility.

        Returns:
            Returns the incompatibility message. If the message is empty no issues were found.
        """

    def is_compatible(self, problem: QuadraticProgram) -> bool:
        """Checks whether a given problem can be solved with the optimizer implementing this method.

        Args:
            problem: The optimization problem to check compatibility.

        Returns:
            Returns True if the problem is compatible, False otherwise.
        """
        return len(self.get_compatibility_msg(problem)) == 0

    @abstractmethod
    def solve(self, problem: QuadraticProgram) -> "OptimizationResult":
        """Tries to solves the given problem using the optimizer.

        Runs the optimizer to try to solve the optimization problem.

        Args:
            problem: The problem to be solved.

        Returns:
            The result of the optimizer applied to the problem.

        Raises:
            QiskitOptimizationError: If the problem is incompatible with the optimizer.
        """
        raise NotImplementedError

    def _verify_compatibility(self, problem: QuadraticProgram) -> None:
        """Verifies that the problem is suitable for this optimizer. If the problem is not
        compatible then an exception is raised. This method is for convenience for concrete
        optimizers and is not intended to be used by end user.

        Args:
            problem: Problem to verify.

        Returns:
            None

        Raises:
            QiskitOptimizationError: If the problem is incompatible with the optimizer.

        """
        # check compatibility and raise exception if incompatible
        msg = self.get_compatibility_msg(problem)
        if msg:
            raise QiskitOptimizationError("Incompatible problem: {}".format(msg))

    @staticmethod
    def _get_feasibility_status(
        problem: QuadraticProgram, x: Union[List[float], np.ndarray]
    ) -> OptimizationResultStatus:
        """Returns whether the input result is feasible or not for the given problem.

        Args:
            problem: Problem to verify.
            x: the input result list.

        Returns:
            The status of the result.
        """
        is_feasible = problem.is_feasible(x)

        return (
            OptimizationResultStatus.SUCCESS if is_feasible else OptimizationResultStatus.INFEASIBLE
        )

    @staticmethod
    def _prepare_converters(
        converters: Optional[Union[QuadraticProgramConverter, List[QuadraticProgramConverter]]],
        penalty: Optional[float] = None,
    ) -> List[QuadraticProgramConverter]:
        """Prepare a list of converters from the input.

        Args:
            converters: The converters to use for converting a problem into a different form.
                By default, when None is specified, an internally created instance of
                :class:`~qiskit_optimization.converters.QuadraticProgramToQubo` will be used.
            penalty: The penalty factor used in the default
                :class:`~qiskit_optimization.converters.QuadraticProgramToQubo` converter

        Returns:
            The list of converters.

        Raises:
            TypeError: When the converters include those that are not
            :class:`~qiskit_optimization.converters.QuadraticProgramConverter type.
        """
        if converters is None:
            return [QuadraticProgramToQubo(penalty=penalty)]
        elif isinstance(converters, QuadraticProgramConverter):
            return [converters]
        elif isinstance(converters, list) and all(
            isinstance(converter, QuadraticProgramConverter) for converter in converters
        ):
            return converters
        else:
            raise TypeError("`converters` must all be of the QuadraticProgramConverter type")

    @staticmethod
    def _convert(
        problem: QuadraticProgram,
        converters: Union[QuadraticProgramConverter, List[QuadraticProgramConverter]],
    ) -> QuadraticProgram:
        """Convert the problem with the converters

        Args:
            problem: The problem to be solved
            converters: The converters to use for converting a problem into a different form.

        Returns:
            The problem converted by the converters.
        """
        problem_ = problem

        if not isinstance(converters, list):
            converters = [converters]

        for converter in converters:
            problem_ = converter.convert(problem_)

        return problem_

    @classmethod
    def _interpret(
        cls,
        x: np.ndarray,
        problem: QuadraticProgram,
        converters: Optional[
            Union[QuadraticProgramConverter, List[QuadraticProgramConverter]]
        ] = None,
        result_class: Type[OptimizationResult] = OptimizationResult,
        **kwargs,
    ) -> OptimizationResult:
        """Convert back the result of the converted problem to the result of the original problem.

        Args:
            x: The result of the converted problem.
            converters: The converters to use for converting back the result of the problem
                to the result of the original problem.
            problem: The original problem for which `x` is interpreted.
            result_class: The class of the result object.
            kwargs: parameters of the constructor of result_class

        Returns:
            The result of the original problem.

        Raises:
            QiskitOptimizationError: if result_class is not a sub-class of OptimizationResult.
            TypeError: if converters are not QuadraticProgramConverter or a list of
                QuadraticProgramConverter.
        """
        if not issubclass(result_class, OptimizationResult):
            raise QiskitOptimizationError(
                "Invalid result class, not derived from OptimizationResult: "
                "{}".format(result_class)
            )
        if converters is None:
            converters = []
        if not isinstance(converters, list):
            converters = [converters]
        if not all(isinstance(conv, QuadraticProgramConverter) for conv in converters):
            raise TypeError("Invalid object of converters: {}".format(converters))

        for converter in converters[::-1]:
            x = converter.interpret(x)
        return result_class(
            x=x,
            fval=problem.objective.evaluate(x),
            variables=problem.variables,
            status=cls._get_feasibility_status(problem, x),
            **kwargs,
        )

    @classmethod
    def _interpret_samples(
        cls,
        problem: QuadraticProgram,
        raw_samples: List[SolutionSample],
        converters: List[QuadraticProgramConverter],
    ) -> List[SolutionSample]:
        prob = {}  # type: dict
        array = {}
        for sample in raw_samples:
            x = sample.x
            for converter in converters[::-1]:
                x = converter.interpret(x)
            key = tuple(x)
            prob[key] = prob.get(key, 0.0) + sample.probability
            array[key] = x

        samples = []
        for key, x in array.items():
            probability = prob[key]
            fval = problem.objective.evaluate(x)
            status = cls._get_feasibility_status(problem, x)
            samples.append(SolutionSample(x, fval, probability, status))

        return sorted(
            samples,
            key=lambda v: (v.status.value, problem.objective.sense.value * v.fval),
        )

    @staticmethod
    def _eigenvector_to_solutions(
        eigenvector: Union[dict, np.ndarray, StateFn],
        qubo: QuadraticProgram,
        min_probability: float = 1e-6,
    ) -> List[SolutionSample]:
        """Convert the eigenvector to the bitstrings and corresponding eigenvalues.

        Args:
            eigenvector: The eigenvector from which the solution states are extracted.
            qubo: The QUBO to evaluate at the bitstring.
            min_probability: Only consider states where the amplitude exceeds this threshold.

        Returns:
            For each computational basis state contained in the eigenvector, return the basis
            state as bitstring along with the QUBO evaluated at that bitstring and the
            probability of sampling this bitstring from the eigenvector.

        Examples:
            >>> op = MatrixOp(numpy.array([[1, 1], [1, -1]]) / numpy.sqrt(2))
            >>> eigenvectors = {'0': 12, '1': 1}
            >>> print(eigenvector_to_solutions(eigenvectors, op))
            [('0', 0.7071067811865475, 0.9230769230769231),
            ('1', -0.7071067811865475, 0.07692307692307693)]

            >>> op = MatrixOp(numpy.array([[1, 1], [1, -1]]) / numpy.sqrt(2))
            >>> eigenvectors = numpy.array([1, 1] / numpy.sqrt(2), dtype=complex)
            >>> print(eigenvector_to_solutions(eigenvectors, op))
            [('0', 0.7071067811865475, 0.4999999999999999),
            ('1', -0.7071067811865475, 0.4999999999999999)]

        Raises:
            TypeError: If the type of eigenvector is not supported.
        """

        if isinstance(eigenvector, DictStateFn):
            eigenvector = {bitstr: val ** 2 for (bitstr, val) in eigenvector.primitive.items()}
        elif isinstance(eigenvector, StateFn):
            eigenvector = eigenvector.to_matrix()

        def generate_solution(bitstr, qubo, probability):
            x = np.fromiter(list(bitstr[::-1]), dtype=int)
            fval = qubo.objective.evaluate(x)
            return SolutionSample(
                x=x,
                fval=fval,
                probability=probability,
                status=OptimizationResultStatus.SUCCESS,
            )

        solutions = []
        if isinstance(eigenvector, dict):
            eigenvector = {bitstr: val ** 2 for (bitstr, val) in eigenvector.items()}
            # iterate over all samples
            for bitstr, sampling_probability in eigenvector.items():
                # add the bitstring, if the sampling probability exceeds the threshold
                if sampling_probability >= min_probability:
                    solutions.append(generate_solution(bitstr, qubo, sampling_probability))

        elif isinstance(eigenvector, np.ndarray):
            num_qubits = int(np.log2(eigenvector.size))
            probabilities = np.abs(eigenvector * eigenvector.conj())

            # iterate over all states and their sampling probabilities
            for i, sampling_probability in enumerate(probabilities):
                # add the i-th state if the sampling probability exceeds the threshold
                if sampling_probability >= min_probability:
<<<<<<< HEAD
                    bitstr = "{:b}".format(i).rjust(num_qubits, "0")
                    solutions.append(
                        generate_solution(bitstr, qubo, sampling_probability)
                    )
=======
                    bitstr = "{:b}".format(i).rjust(num_qubits, "0")[::-1]
                    solutions.append(generate_solution(bitstr, qubo, sampling_probability))
>>>>>>> 724158ba

        else:
            raise TypeError("Unsupported format of eigenvector. Provide a dict or numpy.ndarray.")

        return solutions<|MERGE_RESOLUTION|>--- conflicted
+++ resolved
@@ -567,15 +567,10 @@
             for i, sampling_probability in enumerate(probabilities):
                 # add the i-th state if the sampling probability exceeds the threshold
                 if sampling_probability >= min_probability:
-<<<<<<< HEAD
                     bitstr = "{:b}".format(i).rjust(num_qubits, "0")
                     solutions.append(
                         generate_solution(bitstr, qubo, sampling_probability)
                     )
-=======
-                    bitstr = "{:b}".format(i).rjust(num_qubits, "0")[::-1]
-                    solutions.append(generate_solution(bitstr, qubo, sampling_probability))
->>>>>>> 724158ba
 
         else:
             raise TypeError("Unsupported format of eigenvector. Provide a dict or numpy.ndarray.")

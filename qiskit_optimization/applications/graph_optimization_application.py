--- conflicted
+++ resolved
@@ -95,13 +95,9 @@
         return self._graph
 
     @staticmethod
-<<<<<<< HEAD
     @deprecate_method(
-        "0.3.0", DeprecatedType.FUNCTION, "netowrkx.gnm_random_graph", "in NetworkX, directly"
+        "0.3.0", DeprecatedType.FUNCTION, "networkx.gnm_random_graph", "in NetworkX, directly"
     )
-=======
-    @deprecate_method("0.3.0", DeprecatedType.FUNCTION, "networkx.gnm_random_graph", "in NetworkX, directly")
->>>>>>> dfe1a396
     def random_graph(num_nodes: int, num_edges: int, seed: Optional[int] = None) -> nx.Graph:
         """
         Args:
